--- conflicted
+++ resolved
@@ -674,12 +674,9 @@
     kw_args['batch_p2p_comm'] = not args.overlap_p2p_comm
     kw_args['num_moe_experts'] = args.num_experts
     kw_args['rotary_interleaved'] = args.rotary_interleaved
-<<<<<<< HEAD
     kw_args['gated_linear_unit'] = args.gated_linear_unit
-=======
     kw_args['first_pipeline_num_layers']= args.decoder_first_pipeline_num_layers
     kw_args['last_pipeline_num_layers']= args.decoder_last_pipeline_num_layers
->>>>>>> 60d03fd9
     if args.swiglu:
         kw_args['activation_func'] = F.silu
         kw_args['gated_linear_unit'] = True
