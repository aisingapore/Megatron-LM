--- conflicted
+++ resolved
@@ -920,12 +920,7 @@
     def get_cpu_offload_context(
         enabled, num_layers, model_layers, activation_offloading, weight_offloading
     ):
-<<<<<<< HEAD
         if _te_version > packaging.version.Version("2.0.0"):
-=======
-        """Get CPU offload context and sync function."""
-        if _te_version >= packaging.version.Version("1.10.0.dev0"):
->>>>>>> 60d03fd9
             context, sync_func = _get_cpu_offload_context(
                 enabled, num_layers, model_layers, activation_offloading, weight_offloading
             )
