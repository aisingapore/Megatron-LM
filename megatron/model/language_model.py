# Copyright (c) 2023, NVIDIA CORPORATION. All rights reserved.

"""Transformer based language model."""

import torch
import torch.nn.functional as F

from megatron import get_args
from megatron.core import mpu, tensor_parallel
from megatron.core.enums import ModelType
from megatron.core.models.common.embeddings.rotary_pos_embedding import RotaryEmbedding

from .enums import AttnMaskType, LayerType
from .module import MegatronModule
from .transformer import ParallelTransformer
from .utils import get_linear_layer
from .utils import init_method_normal, scaled_init_method_normal


def parallel_lm_logits(input_, word_embeddings_weight, parallel_output,
                       bias=None):
    """LM logits using word embedding weights."""
    args = get_args()
    # Parallel logits.
    if args.async_tensor_model_parallel_allreduce or\
            args.sequence_parallel:
        input_parallel = input_
        model_parallel = mpu.get_tensor_model_parallel_world_size() > 1
        async_grad_allreduce = args.async_tensor_model_parallel_allreduce and \
            model_parallel and not args.sequence_parallel
    else:
        input_parallel = tensor_parallel.copy_to_tensor_model_parallel_region(input_)
        async_grad_allreduce = False

    # Matrix multiply.
    logits_parallel = tensor_parallel.linear_with_grad_accumulation_and_async_allreduce(
        input=input_parallel,
        weight=word_embeddings_weight,
        bias=bias,
        gradient_accumulation_fusion=args.gradient_accumulation_fusion,
        async_grad_allreduce=async_grad_allreduce,
        sequence_parallel=args.sequence_parallel)
    # Gather if needed.

    if parallel_output:
        return logits_parallel

    return tensor_parallel.gather_from_tensor_model_parallel_region(logits_parallel)


def get_language_model(config, num_tokentypes, add_pooler,
                       encoder_attn_mask_type,
                       add_encoder=True,
                       add_decoder=False,
                       decoder_attn_mask_type=AttnMaskType.causal,
                       pre_process=True, post_process=True):
    """Build language model and return along with the key to save."""
    args = get_args()
    if config.init_method is None:
        config.init_method = init_method_normal(config.init_method_std)

    if config.output_layer_init_method is None:
        config.output_layer_init_method = scaled_init_method_normal(config.init_method_std,
                                                                    config.num_layers)

    # Language model.
    language_model = TransformerLanguageModel(
        config,
        encoder_attn_mask_type,
        num_tokentypes=num_tokentypes,
        add_encoder=add_encoder,
        add_decoder=add_decoder,
        decoder_attn_mask_type=decoder_attn_mask_type,
        add_pooler=add_pooler,
        pre_process=pre_process,
        post_process=post_process
    )
    # key used for checkpoints.
    language_model_key = 'language_model'

    return language_model, language_model_key


class Pooler(MegatronModule):
    """Pooler layer.

    Pool hidden states of a specific token (for example start of the
    sequence) and add a linear transformation followed by a tanh.

    Arguments:
        hidden_size: hidden size
        init_method: weight initialization method for the linear layer.
            bias is set to zero.
    """

    def __init__(self, hidden_size, init_method):
        super(Pooler, self).__init__()
        args = get_args()
        self.dense = get_linear_layer(hidden_size, hidden_size, init_method)
        self.sequence_parallel = args.sequence_parallel


    def forward(self, hidden_states, sequence_index=0):
        # hidden_states: [s, b, h]
        # sequence_index: index of the token to pool.

        # gather data along sequence dimensions
        # same pooler is run on all tensor parallel nodes
        if self.sequence_parallel:
            hidden_states = tensor_parallel.gather_from_sequence_parallel_region(
                hidden_states,
                tensor_parallel_output_grad=False)

        pooled = hidden_states[sequence_index, :, :]
        pooled = self.dense(pooled)
        pooled = torch.tanh(pooled)
        return pooled


class Embedding(MegatronModule):
    """Language model embeddings.

    Arguments:
        hidden_size: hidden size
        vocab_size: vocabulary size
        max_sequence_length: maximum size of sequence. This
                             is used for positional embedding
        embedding_dropout_prob: dropout probability for embeddings
        init_method: weight initialization method
        num_tokentypes: size of the token-type embeddings. 0 value
                        will ignore this embedding
    """

    def __init__(self,
                 hidden_size,
                 vocab_size,
                 max_sequence_length,
                 embedding_dropout_prob,
                 config,
                 num_tokentypes=0):
        super(Embedding, self).__init__()

        self.hidden_size = hidden_size
        self.init_method = config.init_method
        self.num_tokentypes = num_tokentypes

        args = get_args()

        # Word embeddings (parallel).
        self.params_dtype = args.params_dtype
        self.word_embeddings = tensor_parallel.VocabParallelEmbedding(
            vocab_size, self.hidden_size, config=config, init_method=config.init_method)
        self._word_embeddings_key = 'word_embeddings'

        # Position embedding (serial).
        self.add_position_embedding = args.position_embedding_type == 'learned_absolute'
        if self.add_position_embedding:
            self.position_embeddings = torch.nn.Embedding(
                max_sequence_length, self.hidden_size)
            self._position_embeddings_key = 'position_embeddings'
            # Initialize the position embeddings.
            if args.perform_initialization:
                self.init_method(self.position_embeddings.weight)

        # Token type embedding.
        # Add this as an optional field that can be added through
        # method call so we can load a pretrain model without
        # token types and add them as needed.
        self._tokentype_embeddings_key = 'tokentype_embeddings'
        if self.num_tokentypes > 0:
            self.tokentype_embeddings = torch.nn.Embedding(self.num_tokentypes,
                                                           self.hidden_size)
            # Initialize the token-type embeddings.
            if args.perform_initialization:
                self.init_method(self.tokentype_embeddings.weight)
        else:
            self.tokentype_embeddings = None

        self.fp32_residual_connection = args.fp32_residual_connection
        self.sequence_parallel = args.sequence_parallel
        # Embeddings dropout
        self.embedding_dropout = torch.nn.Dropout(embedding_dropout_prob)

    def zero_parameters(self):
        """Zero out all parameters in embedding."""
        self.word_embeddings.weight.data.fill_(0)
        self.word_embeddings.weight.shared = True
        if self.add_position_embedding:
            self.position_embeddings.weight.data.fill_(0)
            self.position_embeddings.weight.shared = True
        if self.num_tokentypes > 0:
            self.tokentype_embeddings.weight.data.fill_(0)
            self.tokentype_embeddings.weight.shared = True

    def add_tokentype_embeddings(self, num_tokentypes):
        """Add token-type embedding. This function is provided so we can add
        token-type embeddings in case the pretrained model does not have it.
        This allows us to load the model normally and then add this embedding.
        """
        if self.tokentype_embeddings is not None:
            raise Exception('tokentype embeddings is already initialized')
        if torch.distributed.get_rank() == 0:
            print('adding embedding for {} tokentypes'.format(num_tokentypes),
                  flush=True)
        self.num_tokentypes = num_tokentypes
        self.tokentype_embeddings = torch.nn.Embedding(num_tokentypes,
                                                       self.hidden_size)
        # Initialize the token-type embeddings.
        args = get_args()
        self.init_method(self.tokentype_embeddings.weight)

    def forward(self, input_ids, position_ids, tokentype_ids=None):
        # Embeddings.
        words_embeddings = self.word_embeddings(input_ids)
        if self.add_position_embedding:
            position_embeddings = self.position_embeddings(position_ids)
            embeddings = words_embeddings + position_embeddings
        else:
            embeddings = words_embeddings

        if tokentype_ids is not None:
            assert self.tokentype_embeddings is not None
            embeddings = embeddings + self.tokentype_embeddings(tokentype_ids)
        else:
            assert self.tokentype_embeddings is None

        # Data format change to avoid explicit tranposes : [b s h] --> [s b h].
        embeddings = embeddings.transpose(0, 1).contiguous()

        # If the input flag for fp32 residual connection is set, convert for float.
        if self.fp32_residual_connection:
            embeddings = embeddings.float()

        # Dropout.
        if self.sequence_parallel:
            embeddings = tensor_parallel.scatter_to_sequence_parallel_region(embeddings)
            with tensor_parallel.get_cuda_rng_tracker().fork():
                embeddings = self.embedding_dropout(embeddings)
        else:
            embeddings = self.embedding_dropout(embeddings)

        return embeddings

    def state_dict_for_save_checkpoint(self, prefix='', keep_vars=False):
        """For easy load."""

        state_dict_ = {}
        state_dict_[self._word_embeddings_key] \
            = self.word_embeddings.state_dict(prefix=prefix,
                                              keep_vars=keep_vars)
        if self.add_position_embedding:
            state_dict_[self._position_embeddings_key] \
                = self.position_embeddings.state_dict(prefix=prefix,
                                                  keep_vars=keep_vars)
        if self.num_tokentypes > 0:
            state_dict_[self._tokentype_embeddings_key] \
                = self.tokentype_embeddings.state_dict(prefix=prefix,
                                                       keep_vars=keep_vars)

        return state_dict_

    def load_state_dict(self, state_dict, strict=True):
        """Customized load."""

        # Word embedding.
        if self._word_embeddings_key in state_dict:
            state_dict_ = state_dict[self._word_embeddings_key]
        else:
            # for backward compatibility.
            state_dict_ = {}
            for key in state_dict.keys():
                if 'word_embeddings' in key:
                    state_dict_[key.split('word_embeddings.')[1]] \
                        = state_dict[key]
        self.word_embeddings.load_state_dict(state_dict_, strict=strict)

        # Position embedding.
        if self.add_position_embedding:
            if self._position_embeddings_key in state_dict:
                state_dict_ = state_dict[self._position_embeddings_key]
            else:
                # for backward compatibility.
                state_dict_ = {}
                for key in state_dict.keys():
                    if 'position_embeddings' in key:
                        state_dict_[key.split('position_embeddings.')[1]] \
                            = state_dict[key]
            self.position_embeddings.load_state_dict(state_dict_, strict=strict)

        # Tokentype embedding.
        if self.num_tokentypes > 0:
            state_dict_ = {}
            if self._tokentype_embeddings_key in state_dict:
                state_dict_ = state_dict[self._tokentype_embeddings_key]
            else:
                # for backward compatibility.
                for key in state_dict.keys():
                    if 'tokentype_embeddings' in key:
                        state_dict_[key.split('tokentype_embeddings.')[1]] \
                            = state_dict[key]
            if len(state_dict_.keys()) > 0:
                self.tokentype_embeddings.load_state_dict(state_dict_,
                                                          strict=strict)
            else:
                print('***WARNING*** expected tokentype embeddings in the '
                      'checkpoint but could not find it', flush=True)


class TransformerLanguageModel(MegatronModule):
    """Transformer language model.

    Arguments:
        transformer_hparams: transformer hyperparameters
        vocab_size: vocabulary size
        max_sequence_length: maximum size of sequence. This
                             is used for positional embedding
        embedding_dropout_prob: dropout probability for embeddings
        num_tokentypes: size of the token-type embeddings. 0 value
                        will ignore this embedding
    """

    def __init__(self,
                 config,
                 encoder_attn_mask_type,
                 num_tokentypes=0,
                 add_encoder=True,
                 add_decoder=False,
                 decoder_attn_mask_type=AttnMaskType.causal,
                 add_pooler=False,
                 pre_process=True,
                 post_process=True):
        args = get_args()
        # TODO: passing share_embeddings_and_output_weights=False will not work correctly for T5 and embeddings will not be synced. Fix later for T5.
        if args.untie_embeddings_and_output_weights: assert not add_decoder
        super(TransformerLanguageModel, self).__init__(share_embeddings_and_output_weights=not args.untie_embeddings_and_output_weights)

        self.pre_process = pre_process
        self.post_process = post_process
        self.hidden_size = config.hidden_size
        self.num_tokentypes = num_tokentypes
        self.init_method = config.init_method
        self.add_encoder = add_encoder
        self.encoder_attn_mask_type = encoder_attn_mask_type
        self.add_decoder = add_decoder
        self.decoder_attn_mask_type = decoder_attn_mask_type
        self.add_pooler = add_pooler
        self.encoder_hidden_state = None
        self.add_retriever = args.retro_add_retriever
        self.untie_embeddings_and_output_weights = args.untie_embeddings_and_output_weights

        # Embeddings.
        if self.pre_process:
            self.embedding = Embedding(self.hidden_size,
                                       args.padded_vocab_size,
                                       args.max_position_embeddings,
                                       args.hidden_dropout,
                                       config,
                                       self.num_tokentypes)
            self._embedding_key = 'embedding'

        # Rotary positional embeddings
        self.use_rotary_position_embeddings = \
            args.position_embedding_type == 'rope'
        if self.use_rotary_position_embeddings:
            self.seq_length = args.seq_length
            rotary_dim = args.hidden_size // args.num_attention_heads \
                if args.kv_channels is None else args.kv_channels

            # partial rotary embeddings, which is better than full rotary
            # Wang and Komatsuzaki et al
            # https://github.com/kingoflolz/mesh-transformer-jax/
            self.rotary_pos_emb = RotaryEmbedding(
                rotary_dim,
<<<<<<< HEAD
                rotary_percent=args.rotary_percent,
=======
                args.rotary_percent,
>>>>>>> 3a8ff0f3
                seq_len_interpolation_factor=args.rotary_seq_len_interpolation_factor
            )

        # Encoder (usually set to True, False if part of an encoder-decoder
        # architecture and in encoder-only stage).
        if self.add_encoder:
            self.encoder = ParallelTransformer(
                config,
                model_type=args.model_type if not args.retro_add_retriever \
                    else ModelType.retro_decoder,
                self_attn_mask_type=self.encoder_attn_mask_type,
                pre_process=self.pre_process,
                post_process=self.post_process,
            )
            self._encoder_key = 'encoder'
        else:
            self.encoder = None

        # Decoder (usually set to False, True if part of an encoder-decoder
        # architecture and in decoder-only stage).
        if self.add_decoder:
            self.decoder = ParallelTransformer(
                config,
                model_type=args.model_type,
                layer_type=LayerType.decoder,
                self_attn_mask_type=self.decoder_attn_mask_type,
                pre_process=self.pre_process,
                post_process=self.post_process)
            self._decoder_key = 'decoder'
        else:
            self.decoder = None

        if self.post_process:
            # Pooler.
            if self.add_pooler:
                self.pooler = Pooler(self.hidden_size, self.init_method)
                self._pooler_key = 'pooler'

            if self.untie_embeddings_and_output_weights:
                self.output_layer = tensor_parallel.ColumnParallelLinear(
                    args.hidden_size,
                    args.padded_vocab_size,
                    config=config,
                    init_method=self.init_method,
                    bias=False) # Setting bias to False always to keep it consistent with embedding tying that also does not have a bias.
                self._output_layer_key = 'output_layer'

    def set_input_tensor(self, input_tensor):
        """ See megatron.model.transformer.set_input_tensor()"""

        # This is usually handled in schedules.py but some inference code still
        # gives us non-lists or None
        if not isinstance(input_tensor, list):
            input_tensor = [input_tensor]

        if self.add_encoder and self.add_decoder:
            assert len(input_tensor) == 1, \
                'input_tensor should only be length 1 for stage with both encoder and decoder'
            self.encoder.set_input_tensor(input_tensor[0])
        elif self.add_encoder:
            assert len(input_tensor) == 1, \
                'input_tensor should only be length 1 for stage with only encoder'
            self.encoder.set_input_tensor(input_tensor[0])
        elif self.add_decoder:
            if len(input_tensor) == 2:
                self.decoder.set_input_tensor(input_tensor[0])
                self.encoder_hidden_state = input_tensor[1]
            elif len(input_tensor) == 1:
                self.decoder.set_input_tensor(None)
                self.encoder_hidden_state = input_tensor[0]
            else:
                raise Exception('input_tensor must have either length 1 or 2')
        else:
            raise Exception('Stage must have at least either encoder or decoder')

    def forward(self, enc_input_ids, enc_position_ids, enc_attn_mask,
                dec_input_ids=None, dec_position_ids=None, dec_attn_mask=None,
                retriever_input_ids=None,
                retriever_position_ids=None,
                retriever_attn_mask=None,
                enc_dec_attn_mask=None, tokentype_ids=None,
                inference_params=None,
                pooling_sequence_index=0,
                enc_hidden_states=None, output_enc_hidden=False):

        # Encoder embedding.
        if self.pre_process:
            encoder_input = self.embedding(enc_input_ids, enc_position_ids,
                                           tokentype_ids=tokentype_ids)
        else:
            encoder_input = None

        # Retriever embedding.
        if self.add_retriever and self.pre_process:
            retriever_input = self.embedding(retriever_input_ids,
                                             retriever_position_ids,
                                             tokentype_ids=tokentype_ids)
        else:
            retriever_input = None

        # Rotary positional embeddings
        rotary_pos_emb = None
        if self.use_rotary_position_embeddings:
            if inference_params is not None:
                rotary_pos_emb = \
                    self.rotary_pos_emb(inference_params.max_sequence_length)
            else:
                rotary_pos_emb = self.rotary_pos_emb(self.seq_length)

        # Run encoder.
        if enc_hidden_states is None:
            if self.encoder is not None:
                encoder_output = self.encoder(
                    encoder_input,
                    enc_attn_mask,
                    retriever_input=retriever_input,
                    retriever_attn_mask=retriever_attn_mask,
                    inference_params=inference_params,
                    rotary_pos_emb=rotary_pos_emb)
            else:
                encoder_output = self.encoder_hidden_state
        else:
            encoder_output = enc_hidden_states.to(encoder_input.dtype)

        if self.post_process:
            if self.add_pooler:
                pooled_output = self.pooler(encoder_output,
                                            pooling_sequence_index)

        # output_enc_hidden refers to when we just need the encoder's
        # output. For example, it is helpful to compute
        # similarity between two sequences by average pooling
        if not self.add_decoder or output_enc_hidden:
            if self.add_pooler and self.post_process:
                return encoder_output, pooled_output
            else:
                return encoder_output

        # Decoder embedding.
        if self.pre_process:
            decoder_input = self.embedding(dec_input_ids,
                                           dec_position_ids)
        else:
            decoder_input = None

        # Run decoder.
        decoder_output = self.decoder(
            decoder_input,
            dec_attn_mask,
            encoder_output=encoder_output,
            enc_dec_attn_mask=enc_dec_attn_mask,
            inference_params=inference_params,
            rotary_pos_emb=rotary_pos_emb)

        if self.add_pooler and self.post_process:
            return decoder_output, encoder_output, pooled_output
        else:
            return decoder_output, encoder_output

    def state_dict_for_save_checkpoint(self, prefix='', keep_vars=False):
        """For easy load."""

        state_dict_ = {}
        if self.pre_process:
            state_dict_[self._embedding_key] \
                = self.embedding.state_dict_for_save_checkpoint(prefix=prefix,
                                                                keep_vars=keep_vars)
        if self.add_encoder:
            state_dict_[self._encoder_key] \
                = self.encoder.state_dict_for_save_checkpoint(prefix=prefix,
                                                              keep_vars=keep_vars)
        if self.post_process:
            if self.add_pooler:
                state_dict_[self._pooler_key] \
                    = self.pooler.state_dict_for_save_checkpoint(prefix=prefix,
                                                                 keep_vars=keep_vars)
            if self.untie_embeddings_and_output_weights:
                state_dict_[self._output_layer_key] \
                    = self.output_layer.state_dict(prefix=prefix, keep_vars=keep_vars)

        if self.add_decoder:
            state_dict_[self._decoder_key] \
                = self.decoder.state_dict_for_save_checkpoint(prefix=prefix,
                                                              keep_vars=keep_vars)

        return state_dict_

    def load_state_dict(self, state_dict, strict=True):
        """Customized load."""

        # Embedding.
        if self.pre_process:
            if self._embedding_key in state_dict:
                state_dict_ = state_dict[self._embedding_key]
            else:
                # for backward compatibility.
                state_dict_ = {}
                for key in state_dict.keys():
                    if '_embeddings' in key:
                        state_dict_[key] = state_dict[key]
            self.embedding.load_state_dict(state_dict_, strict=strict)

        # Encoder.
        if self.add_encoder:
            if self._encoder_key in state_dict:
                state_dict_ = state_dict[self._encoder_key]
            # For backward compatibility.
            elif 'transformer' in state_dict:
                state_dict_ = state_dict['transformer']
            else:
                # For backward compatibility.
                state_dict_ = {}
                for key in state_dict.keys():
                    if 'transformer.' in key:
                        state_dict_[key.split('transformer.')[1]] = state_dict[key]

            # For backward compatibility.
            state_dict_self_attention = {}
            for key in state_dict_.keys():
                if '.attention.' in key:
                    state_dict_self_attention[key.replace(".attention.",
                        ".self_attention.")] = state_dict_[key]
                else:
                    state_dict_self_attention[key] = state_dict_[key]
            state_dict_ = state_dict_self_attention

            self.encoder.load_state_dict(state_dict_, strict=strict)

        # Pooler.
        if self.post_process:
            if self.add_pooler:
                assert 'pooler' in state_dict, \
                    'could not find data for pooler in the checkpoint'
                self.pooler.load_state_dict(state_dict[self._pooler_key],
                                            strict=strict)
            if self.untie_embeddings_and_output_weights:
                assert 'output_layer' in state_dict, \
                    'could not find data for output_layer in the checkpoint'
                self.output_layer.load_state_dict(state_dict[self._output_layer_key],
                                                  strict=strict)
        # Decoder.
        if self.add_decoder:
            assert 'decoder' in state_dict, \
                'could not find data for pooler in the checkpoint'
            self.decoder.load_state_dict(state_dict[self._decoder_key],
                                         strict=strict)<|MERGE_RESOLUTION|>--- conflicted
+++ resolved
@@ -371,11 +371,7 @@
             # https://github.com/kingoflolz/mesh-transformer-jax/
             self.rotary_pos_emb = RotaryEmbedding(
                 rotary_dim,
-<<<<<<< HEAD
-                rotary_percent=args.rotary_percent,
-=======
                 args.rotary_percent,
->>>>>>> 3a8ff0f3
                 seq_len_interpolation_factor=args.rotary_seq_len_interpolation_factor
             )
 
